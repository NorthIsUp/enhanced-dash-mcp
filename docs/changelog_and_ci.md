# Changelog and Continuous Integration

This project uses an automated workflow to keep the `CHANGELOG.md` up to date. Any push to the `main` branch triggers a GitHub Action that regenerates the changelog using recent commit history.

## How It Works

1. The workflow runs on every push to `main`.
2. It installs dependencies and executes the changelog generator.
3. If the changelog is updated, the workflow commits the new file back to the repository.

Developers should not manually edit `CHANGELOG.md`; instead, write Conventional Commit messages so the generator can produce clear release notes.

## Changelog Format

Each version header should follow this pattern so automated tests can verify links:

```
<<<<<<< HEAD
## [1.2.3](https://github.com/joshuadanpeterson/enhanced-dash-mcp/releases/tag/v1.2.3) - YYYY-MM-DD
=======
## [1.2.3](https://github.com/<user>/<repo>/releases/tag/v1.2.3) - YYYY-MM-DD
>>>>>>> 08145d41
```

The `tests/test_changelog_links.py` file checks that every entry in `CHANGELOG.md` conforms to this format.

## Release Workflow

When a new Git tag matching `v[0-9]+\.[0-9]+\.[0-9]+` is pushed to `main`, a separate workflow
creates a GitHub release with notes derived from the changelog. This keeps
published versions in sync with the changelog and provides a convenient
download link for each release.<|MERGE_RESOLUTION|>--- conflicted
+++ resolved
@@ -14,13 +14,7 @@
 
 Each version header should follow this pattern so automated tests can verify links:
 
-```
-<<<<<<< HEAD
 ## [1.2.3](https://github.com/joshuadanpeterson/enhanced-dash-mcp/releases/tag/v1.2.3) - YYYY-MM-DD
-=======
-## [1.2.3](https://github.com/<user>/<repo>/releases/tag/v1.2.3) - YYYY-MM-DD
->>>>>>> 08145d41
-```
 
 The `tests/test_changelog_links.py` file checks that every entry in `CHANGELOG.md` conforms to this format.
 
